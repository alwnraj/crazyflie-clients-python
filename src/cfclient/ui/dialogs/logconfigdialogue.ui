--- conflicted
+++ resolved
@@ -230,12 +230,8 @@
        </item>
        <item>
         <widget class="QLabel" name="statusText">
-<<<<<<< HEAD
          <property name="text">
           <string/>
-=======
-         <property name="text">
-          <string/>
          </property>
         </widget>
        </item>
@@ -243,16 +239,11 @@
         <widget class="QCheckBox" name="closeOnSave">
          <property name="text">
           <string>Close window on save</string>
->>>>>>> 3f0b57ac
-         </property>
-        </widget>
-       </item>
-       <item>
-<<<<<<< HEAD
-        <spacer name="horizontalSpacer_2">
-=======
+         </property>
+        </widget>
+       </item>
+       <item>
         <spacer name="horizontalSpacer_4">
->>>>>>> 3f0b57ac
          <property name="orientation">
           <enum>Qt::Horizontal</enum>
          </property>
@@ -268,21 +259,10 @@
         </spacer>
        </item>
        <item>
-<<<<<<< HEAD
-        <widget class="QCheckBox" name="closeOnSave">
-         <property name="text">
-          <string>Close window on save</string>
-         </property>
-        </widget>
-       </item>
-       <item>
-=======
->>>>>>> 3f0b57ac
         <widget class="QPushButton" name="saveButton">
          <property name="enabled">
           <bool>false</bool>
          </property>
-<<<<<<< HEAD
          <property name="text">
           <string>Save</string>
          </property>
@@ -307,14 +287,11 @@
        </item>
        <item>
         <widget class="QLabel" name="packetSizeText">
-=======
->>>>>>> 3f0b57ac
          <property name="text">
           <string/>
          </property>
         </widget>
        </item>
-<<<<<<< HEAD
        <item>
         <spacer name="horizontalSpacer">
          <property name="orientation">
@@ -328,8 +305,6 @@
          </property>
         </spacer>
        </item>
-=======
->>>>>>> 3f0b57ac
       </layout>
      </item>
      <item>
@@ -337,23 +312,14 @@
        <property name="value">
         <number>24</number>
        </property>
-<<<<<<< HEAD
        <property name="alignment">
         <set>Qt::AlignCenter</set>
        </property>
-=======
->>>>>>> 3f0b57ac
       </widget>
      </item>
      <item>
       <layout class="QGridLayout" name="gridLayout_2"/>
      </item>
-<<<<<<< HEAD
-     <item>
-      <layout class="QGridLayout" name="gridLayout_2"/>
-     </item>
-=======
->>>>>>> 3f0b57ac
     </layout>
    </item>
   </layout>
