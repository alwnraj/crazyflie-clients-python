# Crazyflie PC client [![Build Status](https://api.travis-ci.org/bitcraze/crazyflie-clients-python.svg)](https://travis-ci.org/bitcraze/crazyflie-clients-python)

The Crazyflie PC client enables flashing and controlling the Crazyflie.
There's also a Python library that can be integrated into other applications
where you would like to use the Crazyflie.

For more info see our [wiki](http://wiki.bitcraze.se/ "Bitcraze Wiki").

Installation
------------

## Linux

To install the Crazyflie PC client in Linux, you can run the setup script with:

```sudo setup_linux.sh```

This will install the Crazyflie PC client systemwide, create a udev entry for
the Crazyradio and setup the permissions so that the current user can use the
radio without root permissions after restarting the computer. For further
instructions on how to run from source and [install dependencies](https://github.com/SteveClement/crazyflie-clients-python#dependencies) see bellow.

## Windows

Follow these steps to install the binary distribution on Windows 7/8/10.
 - Download the latest release [here](https://github.com/bitcraze/crazyflie-clients-python/releases) (named cfclient-win32-install-*.exe)
 - Execute the installer. After the install the application will be added to the Start menu.
 - Install the Crazyradio drivers by following [these instructions](https://wiki.bitcraze.io/doc:crazyradio:install_windows_zadig)

Running from source
-------------------

## Windows (7/8/10)

Install dependencies. With Windows installers (tested using only 32-bit installs on 64-bit OS):
 - [Python 3.4](https://www.python.org/downloads/windows/) (make sure the pip component is selected when installing)
 - [PyQT4 for Python 3.4](http://www.riverbankcomputing.com/software/pyqt/download)
 - [NumPy for Python 3.4](http://sourceforge.net/projects/numpy/files/NumPy)
 - [SDL2](https://www.libsdl.org/download-2.0.php) (copy SDL2.dll into the client source folder)

Then install PyUSB, PyZMQ, PySDL2 and PyQtGraph using pip
```
C:\Users\bitcraze>\Python34\python.exe -m pip install pyusb==1.0.0b2 pyzmq pysdl2 pyqtgraph
```

Finally you run the client using the following command
```
\Python34\python bin\cfclient
```

**NOTE**: To use the Crazyradio you will have to [install the drivers](https://wiki.bitcraze.io/doc:crazyradio:install_windows_zadig)

## Mac OSX

### Using homebrew
**IMPORTANT NOTE**: The following will use
[Homebrew](http://brew.sh/) and its own Python distribution. If
you have a lot of other 3rd party python stuff already running on your system
they might or might not affected of this.

1. [Install the Command Line Tools](https://gist.github.com/derhuerst/1b15ff4652a867391f03#1--install-the-command-line-tools).

1. [Install Homebrew](https://gist.github.com/derhuerst/1b15ff4652a867391f03#2--install-homebrew).

1. Install Homebrew's Python3
    ```
    brew install python3
    ```

    This will also pull [pip3](https://pip.pypa.io/en/latest/), which we will use later to install some Python modules that are not distributed through Homebrew.

1. Install SDL for Python
    ```
    brew install sdl sdl2 sdl_image sdl_mixer sdl_ttf portmidi
    ```

1. Install PyQt

    If you already have pyqt installed for python2 you need to uninstall it first

    ```
    brew uninstall pyqt
    brew install pyqt --with-python3
    ```

1. Install remaining dependencies

    ```
    brew install libusb
    pip3 install pysdl2 pyusb pyqtgraph
    ```

1. You now have all the dependencies needed to run the client. From the source folder, run it with the following command:
    ```
    python bin/cfclient
    ```

### Using MacPorts
1. [Install MacPorts if needed](http://www.macports.org/install.php). Otherwise update your installation with:
    ```
    sudo port selfupdate
    sudo port upgrade outdated
    ```

1. Install dependencies. Note that there are quite a few, so this could take a while:
    ```
<<<<<<< HEAD
    sudo port install libusb python34 py34-SDL2 py34-pyqt4 py34-pip
    ```
    To make the MacPorts ```python``` and ```pip``` the default commands:
    ```
    sudo port select --set python python34
    sudo port select --set python3 python34
    sudo port select --set pip pip34
    ```
    To install ```pyusb``` from ```pip```, use:
    ```
    sudo pip install pyusb
=======
    sudo port install libusb python34 py34-pyusb py34-SDL2 py34-pyqt4
>>>>>>> 89c618b5
    ```
    To enable the plotter tab install pyqtgraph, this takes a lot of time:
    ```
    sudo port install py34-pyqtgraph
    ```
    You can now run the client from the source folder with
    ```
    python bin/cfclient
    ```
    Or, if you did not run the ```port select``` command to set the MacPorts ```python``` as the default, use:
    ```
    /opt/local/bin/python3.4 bin/cfclient
    ```

1. To make it easier to run MacPorts, add ```/opt/local/bin``` to your PATH variable.
    The MacPorts installer should take care of that, but take a look at
    ```~/.profile``` to make sure. If you have any issues it could be due to the
    libraries not getting picked up correctly. Fix that by setting
    ```DYLD_LIBRARY_PATH``` to ```/opt/local/lib``` in ```~/.profile```:
    ```
    export DYLD_LIBRARY_PATH=/opt/local/lib
    ```

## Linux

### Launching the GUI application

To launch the GUI application in the source folder type:
```python bin/cfclient```

To launch the GUI after a systemwide installation, execute ```cfclient```. 

### Dependencies

The Crazyflie PC client has the following dependencies:

* Python 3.4
* PyUSB
* libusb 1.X (works with 0.X as well)
* PyQtGraph
* ZMQ
* PyQt4

Example commands to install these dependencies:

* Fedora (tested for 16 to 18):

    ```sudo yum install pysdl2 pyusb PyQt4```

* Ubuntu (15.04):

    ```
    sudo apt-get install python3 python3-pip python3-pyqt4 python3-zmq python3-pyqtgraph
    sudo pip3 install pyusb==1.0.0b2
    ```

* OpenSUSE (tested for 11.3):

    ```sudo zypper install python-pysdl2 libusb python-usb```

### Setting udev permissions

The following steps make it possible to use the USB Radio without being root.

Note: If using a fresh Debian install, you may need to install sudo first
(executing exit command to exit from root shell first):

```
su -
apt-get install sudo
```

Now, with sudo installed, you should be able to do the following commands

```
sudo groupadd plugdev
sudo usermod -a -G plugdev <username>
```

Create a file named ```/etc/udev/rules.d/99-crazyradio.rules``` and add the
following:
```
SUBSYSTEM=="usb", ATTRS{idVendor}=="1915", ATTRS{idProduct}=="7777", MODE="0664", GROUP="plugdev"
```

To connect Crazyflie 2.0 via usb, create a file name ```/etc/udev/rules.d/99-crazyflie.rules``` and add the following:
```
SUBSYSTEM=="usb", ATTRS{idVendor}=="0483", ATTRS{idProduct}=="5740", MODE="0664", GROUP="plugdev"
```

Restart the computer and you are now able to access the USB radio dongle
without being root.<|MERGE_RESOLUTION|>--- conflicted
+++ resolved
@@ -104,7 +104,6 @@
 
 1. Install dependencies. Note that there are quite a few, so this could take a while:
     ```
-<<<<<<< HEAD
     sudo port install libusb python34 py34-SDL2 py34-pyqt4 py34-pip
     ```
     To make the MacPorts ```python``` and ```pip``` the default commands:
@@ -116,9 +115,6 @@
     To install ```pyusb``` from ```pip```, use:
     ```
     sudo pip install pyusb
-=======
-    sudo port install libusb python34 py34-pyusb py34-SDL2 py34-pyqt4
->>>>>>> 89c618b5
     ```
     To enable the plotter tab install pyqtgraph, this takes a lot of time:
     ```
