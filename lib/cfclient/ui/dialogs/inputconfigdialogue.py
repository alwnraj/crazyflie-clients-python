#!/usr/bin/env python
# -*- coding: utf-8 -*-
#
#     ||          ____  _ __
#  +------+      / __ )(_) /_______________ _____  ___
#  | 0xBC |     / __  / / __/ ___/ ___/ __ `/_  / / _ \
#  +------+    / /_/ / / /_/ /__/ /  / /_/ / / /_/  __/
#   ||  ||    /_____/_/\__/\___/_/   \__,_/ /___/\___/
#
#  Copyright (C) 2011-2013 Bitcraze AB
#
#  Crazyflie Nano Quadcopter Client
#
#  This program is free software; you can redistribute it and/or
#  modify it under the terms of the GNU General Public License
#  as published by the Free Software Foundation; either version 2
#  of the License, or (at your option) any later version.
#
#  This program is distributed in the hope that it will be useful,
#  but WITHOUT ANY WARRANTY; without even the implied warranty of
#  MERCHANTABILITY or FITNESS FOR A PARTICULAR PURPOSE.  See the
#  GNU General Public License for more details.

#  You should have received a copy of the GNU General Public License
#  along with this program; if not, write to the Free Software
#  Foundation, Inc., 51 Franklin Street, Fifth Floor, Boston, MA  02110-1301, USA.

"""
Dialogue used to select and configure an inputdevice. This includes mapping buttuns and
axis to match controls for the Crazyflie.
"""

__author__ = 'Bitcraze AB'
__all__ = ['InputConfigDialogue']

import sys
import json
import logging

logger = logging.getLogger(__name__)

from cfclient.utils.config_manager import ConfigManager
from cflib.crtp.exceptions import CommunicationException
from pygame.locals import *

from PyQt4 import Qt, QtCore, QtGui, uic
from PyQt4.QtCore import *
from PyQt4.QtGui import *
from PyQt4.Qt import *

from cfclient.utils.input import JoystickReader

(inputconfig_widget_class,
connect_widget_base_class) = (uic.loadUiType(sys.path[0] +
                             '/cfclient/ui/dialogs/inputconfigdialogue.ui'))


class InputConfigDialogue(QtGui.QWidget, inputconfig_widget_class):

    def __init__(self, joystickReader, *args):
        super(InputConfigDialogue, self).__init__(*args)
        self.setupUi(self)
        self.joystickReader = joystickReader

        self.rawinputreader = RawJoystickReader(self.joystickReader)
        self.rawinputreader.start()

        self.rawinputreader.rawAxisUpdateSignal.connect(self.rawAxisUpdate)
        self.rawinputreader.rawButtonUpdateSignal.connect(self.rawButtonUpdate)

        self.cancelButton.clicked.connect(self.close)
        self.saveButton.clicked.connect(self.saveConfig)
<<<<<<< HEAD
        
        self.detectPitch.clicked.connect(lambda : self.doAxisDetect("pitch", "Pitch axis",
                                                 "Press the pitch axis to max %s pitch", ["forward", "backward"]))
        self.detectRoll.clicked.connect(lambda : self.doAxisDetect("roll", "Roll axis",
                                                 "Press the roll axis to max %s roll", ["right", "left"]))
        self.detectYaw.clicked.connect(lambda : self.doAxisDetect("yaw", "Yaw axis",
                                                "Press the yaw axis to max rotation %s", ["right", "left"]))
        self.detectThrust.clicked.connect(lambda : self.doAxisDetect("thrust", "Thrust axis",
                                                   "Press the thrust axis to max thrust"))
        self.detectPitchPos.clicked.connect(lambda : self.doButtonDetect("pitchPos", "Pitch Cal Positive",
                                                  "Press the button for Pitch postive calibration"))
        self.detectPitchNeg.clicked.connect(lambda : self.doButtonDetect("pitchNeg", "Pitch Cal Negative",
                                                     "Press the button for Pitch negative calibration"))
        self.detectRollPos.clicked.connect(lambda : self.doButtonDetect("rollPos", "Roll Cal Positive",
                                                    "Press the button for Roll positive calibration"))
        self.detectRollNeg.clicked.connect(lambda : self.doButtonDetect("rollNeg", "Roll Cal Negative",
                                                    "Press the button for Roll negative calibration"))
        self.detectKillswitch.clicked.connect(lambda : self.doButtonDetect("killswitch", "Killswitch",
                                                       "Press the button for the killswitch (will disable motors)"))
        self.detectExitapp.clicked.connect(lambda : self.doButtonDetect("exitapp", "Exit application",
                                                    "Press the button for the exiting the application"))
=======

        self.detectPitch.clicked.connect(lambda: self.doAxisDetect(
                               "pitch",
                               "Pitch axis",
                               "Press the pitch axis to max forward pitch"))
        self.detectRoll.clicked.connect(lambda: self.doAxisDetect(
                                      "roll",
                                      "Roll axis",
                                      "Press the roll axis to max right roll"))
        self.detectYaw.clicked.connect(lambda: self.doAxisDetect(
                                 "yaw",
                                 "Yaw axis",
                                 "Press the yaw axis to max rotation right"))
        self.detectThrust.clicked.connect(lambda: self.doAxisDetect(
                                        "thrust",
                                        "Thrust axis",
                                        "Press the thrust axis to max thrust"))
        self.detectPitchPos.clicked.connect(lambda: self.doButtonDetect(
                            "pitchPos",
                            "Pitch Cal "
                            "Positive",
                            "Press the button for Pitch postive calibration"))
        self.detectPitchNeg.clicked.connect(lambda: self.doButtonDetect(
                            "pitchNeg",
                            "Pitch Cal Negative",
                            "Press the button for Pitch negative calibration"))
        self.detectRollPos.clicked.connect(lambda: self.doButtonDetect(
                           "rollPos",
                           "Roll Cal Positive",
                           "Press the button for Roll positive calibration"))
        self.detectRollNeg.clicked.connect(lambda: self.doButtonDetect(
                           "rollNeg", "Roll Cal Negative",
                           "Press the button for Roll negative calibration"))
        self.detectKillswitch.clicked.connect(lambda: self.doButtonDetect(
                  "killswitch",
                  "Killswtich",
                  "Press the button for the killswitch (will disable motors)"))
        self.detectExitapp.clicked.connect(lambda: self.doButtonDetect(
                           "exitapp",
                           "Exit application",
                           "Press the button for the exiting the application"))
>>>>>>> 127d1094

        self.configButton.clicked.connect(self.startConfigOfInputDevice)
        self.loadButton.clicked.connect(self.loadConfig)
        self.deleteButton.clicked.connect(self.deleteConfig)

        self.box = None
<<<<<<< HEAD
        self.combinedButton = None
        self.detectButtons = [self.detectPitch, self.detectRoll, self.detectYaw, self.detectThrust, self.detectPitchPos, self.detectPitchNeg,
                         self.detectRollPos, self.detectRollNeg, self.detectKillswitch, self.detectExitapp]
=======
        self.detectButtons = [self.detectPitch, self.detectRoll,
                              self.detectYaw, self.detectThrust,
                              self.detectPitchPos, self.detectPitchNeg,
                              self.detectRollPos, self.detectRollNeg,
                              self.detectKillswitch, self.detectExitapp]
>>>>>>> 127d1094

        self._reset_mapping()
        self.btnDetect = ""
        self.axisDetect = ""
        self.combinedDetection = 0

        for d in self.joystickReader.getAvailableDevices():
            self.inputDeviceSelector.addItem(d["name"], d["id"])

        if (len(self.joystickReader.getAvailableDevices()) > 0):
            self.configButton.setEnabled(True)

    def _reset_mapping(self):
        self.buttonmapping = {
            "pitchPos": {"id":-1, "indicator": self.pitchPos},
            "pitchNeg": {"id":-1, "indicator": self.pitchNeg},
            "rollPos": {"id":-1, "indicator": self.rollPos},
            "rollNeg": {"id":-1, "indicator": self.rollNeg},
            "killswitch": {"id":-1, "indicator": self.killswitch},
            "exitapp": {"id":-1, "indicator": self.exitapp}
            }

        self.axismapping = {
            "pitch": {"id":-1,
                      "indicator": self.pitchAxisValue,
                      "scale":-1.0},
            "roll": {"id":-1,
                     "indicator": self.rollAxisValue,
                     "scale":-1.0},
            "yaw": {"id":-1,
                    "indicator": self.yawAxisValue,
                    "scale":-1.0},
            "thrust": {"id":-1,
                       "indicator": self.thrustAxisValue,
                       "scale":-1.0}
            }

    def cancelConfigBox(self, button):
        self.axisDetect = ""
        self.btnDetect = ""

    def showConfigBox(self, caption, message, directions=[]):
        self.box = QMessageBox()
        self.box.directions = directions
        self.combinedButton = QtGui.QPushButton('Combined Axis Detection')
        self.cancelButton = QtGui.QPushButton('Cancel')
        self.box.addButton(self.cancelButton, QMessageBox.DestructiveRole)
        self.box.setWindowTitle(caption)
<<<<<<< HEAD
        self.box.setWindowFlags(Qt.Dialog|Qt.MSWindowsFixedSizeDialogHint)
        if len(directions) > 1:
            self.box.originalMessage = message
            message = self.box.originalMessage % directions[0]
            self.combinedButton.setCheckable(True)
            self.combinedButton.blockSignals(True)
            self.box.addButton(self.combinedButton, QMessageBox.ActionRole)
        self.box.setText(message)
=======
        self.box.setText(message)
        self.box.setButtonText(1, "Cancel")
        self.box.setWindowFlags(Qt.Dialog | Qt.MSWindowsFixedSizeDialogHint)
        self.box.buttonClicked.connect(self.cancelConfigBox)
>>>>>>> 127d1094
        self.box.show()

    def startConfigOfInputDevice(self):
        self.joystickReader.enableRawReading(
                                     self.inputDeviceSelector.currentIndex())
        self.rawinputreader.startReading()
        self.populateDropDown()
        self.profileCombo.setEnabled(True)
        for b in self.detectButtons:
            b.setEnabled(True)

    def rawAxisUpdate(self, data):
        if (len(self.axisDetect) > 0):
            if self.combinedButton and self.combinedButton.isChecked() and self.combinedDetection == 0:
                self.combinedButton.setDisabled(True)
                self.combinedDetection = 1
            for a in data:
<<<<<<< HEAD
                # TODO: Some axis on the PS3 controller are maxed out by default which causes problems...check change instead?
                # TODO: This assumes a range [-1.0,1.0] from input device driver, but is that safe?
                if (abs(data[a]) > 0.8 and abs(data[a]) < 1.0 and len(self.axisDetect) > 0):
                    if self.combinedDetection == 0:
                        self.axismapping[self.axisDetect]["id"] = a
                        if (data[a] >= 0):
                            self.axismapping[self.axisDetect]["scale"] = 1.0
                        else:
                            self.axismapping[self.axisDetect]["scale"] = -1.0
                        self.axisDetect = ""
                        self.checkAndEnableSave()
                        if (self.box != None):
                            self.cancelButton.click()
                    elif self.combinedDetection == 2: #finished detection
                        if self.axismapping[self.axisDetect]["ids"][0] != a: # not the same axe again ...
                            self.axismapping[self.axisDetect]["ids"].insert(0,a)
                            self.axisDetect = ""
                            self.checkAndEnableSave()
                            if (self.box != None):
                                self.cancelButton.click()
                            self.combinedDetection = 0
                    elif self.combinedDetection == 1:
                        if "id" in self.axismapping[self.axisDetect]:
                            del self.axismapping[self.axisDetect]["id"]
                        self.axismapping[self.axisDetect]["ids"] = [a]
=======
                # TODO: Some axis on the PS3 controller are maxed out by default which causes problems...check change instead? @IgnorePep8
                # TODO: This assumes a range [-1.0,1.0] from input device driver, but is that safe? @IgnorePep8
                if (abs(data[a]) > 0.8 and abs(data[a]) < 1.0 and
                    len(self.axisDetect) > 0):
                    self.axismapping[self.axisDetect]["id"] = a
                    if (data[a] >= 0):
>>>>>>> 127d1094
                        self.axismapping[self.axisDetect]["scale"] = 1.0
                        self.combinedDetection = 2
                        message = self.box.originalMessage % self.box.directions[1]
                        self.box.setText(message)
                            
        for a in data:
            for m in self.axismapping:
<<<<<<< HEAD
                if "id" in self.axismapping[m]:
                    if (self.axismapping[m]["id"] == a):
                        self.axismapping[m]["indicator"].setValue(50+data[a]*50*self.axismapping[m]["scale"])
                else:
                    for id in self.axismapping[m]["ids"]:
                        if (id == a):
                            pos = -1 if id ==  self.axismapping[m]["ids"][0] else 1
                            self.axismapping[m]["indicator"].setValue(50+data[a]*50*self.axismapping[m]["scale"]*pos)
=======
                if (self.axismapping[m]["id"] == a):
                    self.axismapping[m]["indicator"].setValue(
                              50 + data[a] * 50 * self.axismapping[m]["scale"])
>>>>>>> 127d1094

    def rawButtonUpdate(self, data):
        if (len(self.btnDetect) > 0):
            for b in data:
                if (data[b] > 0):
                    self.buttonmapping[self.btnDetect]["id"] = b
                    self.btnDetect = ""
                    self.checkAndEnableSave()
                    if (self.box != None):
                        self.box.close()
        for b in data:
            for m in self.buttonmapping:
                if (self.buttonmapping[m]["id"] == b):
                    if (data[b] == 0):
                        self.buttonmapping[m]["indicator"].setChecked(False)
                    else:
                        self.buttonmapping[m]["indicator"].setChecked(True)

    def checkAndEnableSave(self):
        canSave = True
        for m in self.axismapping:
            if "id" in self.axismapping[m]:
                if (self.axismapping[m]["id"] == -1):
                    canSave = False
            else:
                if (len(self.axismapping[m]["ids"]) != 2):
                    canSave = False
                
        if (canSave == True):
            self.saveButton.setEnabled(True)

    def populateDropDown(self):
        configs = ConfigManager().get_list_of_configs()
        if len(configs):
            self.loadButton.setEnabled(True)
        for c in configs:
            self.profileCombo.addItem(c)
            logger.info("Found inputdevice [%s]", c)

    def doAxisDetect(self, varname, caption, message, directions=[]):
        self.axisDetect = varname
        self.showConfigBox(caption, message, directions)

    def doButtonDetect(self, varname, caption, message):
        self.btnDetect = varname
        self.showConfigBox(caption, message)

    def showError(self, caption, message):
        QMessageBox.critical(self, caption, message)

    def parseButtonConfig(self, key, btnId, scale):
        newKey = ""
        if ("pitch" in key and scale > 0):
            newKey = "pitchPos"
        if ("pitch"in key and scale < 0):
            newKey = "pitchNeg"
        if ("roll" in key and scale > 0):
            newKey = "rollPos"
        if ("roll" in key and scale < 0):
            newKey = "rollNeg"
        if ("estop" in key):
            newKey = "killswitch"
        if ("exit" in key):
            newKey = "exitapp"
        if (len(newKey) > 0):
            self.buttonmapping[newKey]['id'] = btnId
        else:
            logger.warning("Could not find new key for [%s]", key)

    def parseAxisConfig(self, key, axisId, scale):
        if self.axismapping[key]['id'] != -1: #second axis
            if scale > 0:
                self.axismapping[key]['ids'] = [self.axismapping[key]['id'], axisId]
            else:
                self.axismapping[key]['ids'] = [axisId, self.axismapping[key]['id']]
            del self.axismapping[key]['id']
        else:
            self.axismapping[key]['id'] = axisId
        self.axismapping[key]['scale'] = scale

    def loadConfig(self):
        conf = ConfigManager().get_config(self.profileCombo.currentText())
        self._reset_mapping()
        if (conf != None):
            for c in conf:
                if (conf[c]['type'] == "Input.BUTTON"):
                    self.parseButtonConfig(conf[c]['key'],
                                           conf[c]['id'], conf[c]['scale'])
                elif (conf[c]['type'] == "Input.AXIS"):
                    self.parseAxisConfig(conf[c]['key'],
                                         conf[c]['id'], conf[c]['scale'])
        else:
            logger.warning("Could not load configfile [%s]",
                           self.profileCombo.currentText())
            self.showError("Could not load config",
                           "Could not load config [%s]" %
                           self.profileCombo.currentText())
        self.checkAndEnableSave()

    def deleteConfig(self):
        logger.warning("deleteConfig not implemented")

    def saveConfig(self):
        configName = str(self.profileCombo.currentText())

        saveConfig = {}
        inputConfig = {'inputdevice': {'axis': []}}
        for a in self.axismapping:
            newC = {}
            if "id" in self.axismapping[a]:
                newC['id'] = self.axismapping[a]['id']
            elif "ids" in self.axismapping[a]:
                newC['ids'] = self.axismapping[a]['ids']
            else:
                raise Exception("Problem during save")
            newC['key'] = a
            newC['name'] = a
                
            newC['scale'] = self.axismapping[a]['scale']
            newC['type'] = "Input.AXIS"
            inputConfig['inputdevice']['axis'].append(newC)

        for a in self.buttonmapping:
            newC = {}
            newC['id'] = self.buttonmapping[a]['id']
            newC['type'] = "Input.BUTTON"
            if (a.find("Neg") >= 0):
                newC['scale'] = -1.0
            else:
                newC['scale'] = 1.0

            if ("pitch" in a):
                newC['key'] = "pitchcal"
                newC['name'] = a

            if ("roll" in a):
                newC['key'] = "rollcal"
                newC['name'] = a

            if ("killswitch" in a):
                newC['key'] = "estop"
                newC['name'] = a

            if ("exit" in a):
                newC['key'] = "exit"
                newC['name'] = a

            inputConfig['inputdevice']['axis'].append(newC)

        inputConfig['inputdevice']['name'] = configName
        inputConfig['inputdevice']['updateperiod'] = 10
        saveConfig['inputconfig'] = inputConfig

        config_name = self.profileCombo.currentText()
        filename = ConfigManager().configs_dir + "/%s.json" % config_name
        logger.info("Saving config to [%s]", filename)
        json_data = open(filename, 'w')
        json_data.write(json.dumps(saveConfig, indent=2))
        json_data.close()

        ConfigManager().conf_needs_reload.call(config_name)
        self.close()

    def showEvent(self, event):
        self.joystickReader.stopInputSignal.emit()

    def closeEvent(self, event):
        self.rawinputreader.stopReading()


class RawJoystickReader(QThread):

    rawAxisUpdateSignal = pyqtSignal(object)
    rawButtonUpdateSignal = pyqtSignal(object)

    def __init__(self, joystickReader):
        QThread.__init__(self)

        self.joystickReader = joystickReader
        self.readTimer = QTimer()
        self.readTimer.setInterval(25)
        self.connect(self.readTimer, SIGNAL("timeout()"), self.readInput)

    def stopReading(self):
        self.readTimer.stop()

    def startReading(self):
        self.readTimer.start()

    @pyqtSlot()
    def readInput(self):
        [rawaxis, rawbuttons] = self.joystickReader.readRawValues()
        self.rawAxisUpdateSignal.emit(rawaxis)
        self.rawButtonUpdateSignal.emit(rawbuttons)<|MERGE_RESOLUTION|>--- conflicted
+++ resolved
@@ -70,7 +70,6 @@
 
         self.cancelButton.clicked.connect(self.close)
         self.saveButton.clicked.connect(self.saveConfig)
-<<<<<<< HEAD
         
         self.detectPitch.clicked.connect(lambda : self.doAxisDetect("pitch", "Pitch axis",
                                                  "Press the pitch axis to max %s pitch", ["forward", "backward"]))
@@ -92,66 +91,18 @@
                                                        "Press the button for the killswitch (will disable motors)"))
         self.detectExitapp.clicked.connect(lambda : self.doButtonDetect("exitapp", "Exit application",
                                                     "Press the button for the exiting the application"))
-=======
-
-        self.detectPitch.clicked.connect(lambda: self.doAxisDetect(
-                               "pitch",
-                               "Pitch axis",
-                               "Press the pitch axis to max forward pitch"))
-        self.detectRoll.clicked.connect(lambda: self.doAxisDetect(
-                                      "roll",
-                                      "Roll axis",
-                                      "Press the roll axis to max right roll"))
-        self.detectYaw.clicked.connect(lambda: self.doAxisDetect(
-                                 "yaw",
-                                 "Yaw axis",
-                                 "Press the yaw axis to max rotation right"))
-        self.detectThrust.clicked.connect(lambda: self.doAxisDetect(
-                                        "thrust",
-                                        "Thrust axis",
-                                        "Press the thrust axis to max thrust"))
-        self.detectPitchPos.clicked.connect(lambda: self.doButtonDetect(
-                            "pitchPos",
-                            "Pitch Cal "
-                            "Positive",
-                            "Press the button for Pitch postive calibration"))
-        self.detectPitchNeg.clicked.connect(lambda: self.doButtonDetect(
-                            "pitchNeg",
-                            "Pitch Cal Negative",
-                            "Press the button for Pitch negative calibration"))
-        self.detectRollPos.clicked.connect(lambda: self.doButtonDetect(
-                           "rollPos",
-                           "Roll Cal Positive",
-                           "Press the button for Roll positive calibration"))
-        self.detectRollNeg.clicked.connect(lambda: self.doButtonDetect(
-                           "rollNeg", "Roll Cal Negative",
-                           "Press the button for Roll negative calibration"))
-        self.detectKillswitch.clicked.connect(lambda: self.doButtonDetect(
-                  "killswitch",
-                  "Killswtich",
-                  "Press the button for the killswitch (will disable motors)"))
-        self.detectExitapp.clicked.connect(lambda: self.doButtonDetect(
-                           "exitapp",
-                           "Exit application",
-                           "Press the button for the exiting the application"))
->>>>>>> 127d1094
 
         self.configButton.clicked.connect(self.startConfigOfInputDevice)
         self.loadButton.clicked.connect(self.loadConfig)
         self.deleteButton.clicked.connect(self.deleteConfig)
 
         self.box = None
-<<<<<<< HEAD
         self.combinedButton = None
-        self.detectButtons = [self.detectPitch, self.detectRoll, self.detectYaw, self.detectThrust, self.detectPitchPos, self.detectPitchNeg,
-                         self.detectRollPos, self.detectRollNeg, self.detectKillswitch, self.detectExitapp]
-=======
         self.detectButtons = [self.detectPitch, self.detectRoll,
                               self.detectYaw, self.detectThrust,
                               self.detectPitchPos, self.detectPitchNeg,
                               self.detectRollPos, self.detectRollNeg,
                               self.detectKillswitch, self.detectExitapp]
->>>>>>> 127d1094
 
         self._reset_mapping()
         self.btnDetect = ""
@@ -200,7 +151,6 @@
         self.cancelButton = QtGui.QPushButton('Cancel')
         self.box.addButton(self.cancelButton, QMessageBox.DestructiveRole)
         self.box.setWindowTitle(caption)
-<<<<<<< HEAD
         self.box.setWindowFlags(Qt.Dialog|Qt.MSWindowsFixedSizeDialogHint)
         if len(directions) > 1:
             self.box.originalMessage = message
@@ -209,17 +159,10 @@
             self.combinedButton.blockSignals(True)
             self.box.addButton(self.combinedButton, QMessageBox.ActionRole)
         self.box.setText(message)
-=======
-        self.box.setText(message)
-        self.box.setButtonText(1, "Cancel")
-        self.box.setWindowFlags(Qt.Dialog | Qt.MSWindowsFixedSizeDialogHint)
-        self.box.buttonClicked.connect(self.cancelConfigBox)
->>>>>>> 127d1094
         self.box.show()
 
     def startConfigOfInputDevice(self):
-        self.joystickReader.enableRawReading(
-                                     self.inputDeviceSelector.currentIndex())
+        self.joystickReader.enableRawReading(self.inputDeviceSelector.currentIndex())
         self.rawinputreader.startReading()
         self.populateDropDown()
         self.profileCombo.setEnabled(True)
@@ -232,7 +175,6 @@
                 self.combinedButton.setDisabled(True)
                 self.combinedDetection = 1
             for a in data:
-<<<<<<< HEAD
                 # TODO: Some axis on the PS3 controller are maxed out by default which causes problems...check change instead?
                 # TODO: This assumes a range [-1.0,1.0] from input device driver, but is that safe?
                 if (abs(data[a]) > 0.8 and abs(data[a]) < 1.0 and len(self.axisDetect) > 0):
@@ -258,14 +200,6 @@
                         if "id" in self.axismapping[self.axisDetect]:
                             del self.axismapping[self.axisDetect]["id"]
                         self.axismapping[self.axisDetect]["ids"] = [a]
-=======
-                # TODO: Some axis on the PS3 controller are maxed out by default which causes problems...check change instead? @IgnorePep8
-                # TODO: This assumes a range [-1.0,1.0] from input device driver, but is that safe? @IgnorePep8
-                if (abs(data[a]) > 0.8 and abs(data[a]) < 1.0 and
-                    len(self.axisDetect) > 0):
-                    self.axismapping[self.axisDetect]["id"] = a
-                    if (data[a] >= 0):
->>>>>>> 127d1094
                         self.axismapping[self.axisDetect]["scale"] = 1.0
                         self.combinedDetection = 2
                         message = self.box.originalMessage % self.box.directions[1]
@@ -273,7 +207,6 @@
                             
         for a in data:
             for m in self.axismapping:
-<<<<<<< HEAD
                 if "id" in self.axismapping[m]:
                     if (self.axismapping[m]["id"] == a):
                         self.axismapping[m]["indicator"].setValue(50+data[a]*50*self.axismapping[m]["scale"])
@@ -282,11 +215,6 @@
                         if (id == a):
                             pos = -1 if id ==  self.axismapping[m]["ids"][0] else 1
                             self.axismapping[m]["indicator"].setValue(50+data[a]*50*self.axismapping[m]["scale"]*pos)
-=======
-                if (self.axismapping[m]["id"] == a):
-                    self.axismapping[m]["indicator"].setValue(
-                              50 + data[a] * 50 * self.axismapping[m]["scale"])
->>>>>>> 127d1094
 
     def rawButtonUpdate(self, data):
         if (len(self.btnDetect) > 0):
@@ -404,7 +332,7 @@
                 raise Exception("Problem during save")
             newC['key'] = a
             newC['name'] = a
-                
+
             newC['scale'] = self.axismapping[a]['scale']
             newC['type'] = "Input.AXIS"
             inputConfig['inputdevice']['axis'].append(newC)
